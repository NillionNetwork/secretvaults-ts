.DS_Store
.idea
.vscode

node_modules
<<<<<<< HEAD
.env
types
=======

.env
>>>>>>> 3e46fd71
<|MERGE_RESOLUTION|>--- conflicted
+++ resolved
@@ -3,10 +3,6 @@
 .vscode
 
 node_modules
-<<<<<<< HEAD
-.env
-types
-=======
 
 .env
->>>>>>> 3e46fd71
+types