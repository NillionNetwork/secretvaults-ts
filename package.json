--- conflicted
+++ resolved
@@ -5,23 +5,15 @@
   "main": "index.js",
   "type": "module",
   "scripts": {
-    "install-hooks": "lefthook install"
+    "install-hooks": "lefthook install",
+    "prepublishOnly": "tsc"
   },
   "exports": {
     ".": {
       "import": "./index.js"
     }
   },
-<<<<<<< HEAD
-  "files": [
-    "index.js",
-    "nilQl/wrapper.js",
-    "SecretVault/wrapper.js",
-    "types/"
-  ],
-=======
-  "files": ["index.js", "nilQl/wrapper.js", "SecretVault/wrapper.js"],
->>>>>>> 3e46fd71
+  "files": ["index.js", "nilQl/wrapper.js", "SecretVault/wrapper.js", "types/"],
   "author": "Steph",
   "license": "MIT",
   "dependencies": {
@@ -31,15 +23,9 @@
     "uuid": "^11.0.5"
   },
   "devDependencies": {
-<<<<<<< HEAD
     "@types/node": "^22.14.0",
-    "typescript": "^5.8.2"
-  },
-  "scripts": {
-    "prepublishOnly": "tsc"
-=======
+    "typescript": "^5.8.2",
     "@biomejs/biome": "1.9.4",
     "lefthook": "^1.11.11"
->>>>>>> 3e46fd71
   }
 }